name:            http-conduit
<<<<<<< HEAD
version:         1.4.1.10
=======
version:         1.5.0
>>>>>>> 77948489
license:         BSD3
license-file:    LICENSE
author:          Michael Snoyman <michael@snoyman.com>
maintainer:      Michael Snoyman <michael@snoyman.com>
synopsis:        HTTP client package with conduit interface and HTTPS support.
description:
    This package uses attoparsec for parsing the actual contents of the HTTP connection. It also provides higher-level functions which allow you to avoid direct usage of conduits. See <http://www.yesodweb.com/book/http-conduit> for more information.
category:        Web, Conduit
stability:       Stable
cabal-version:   >= 1.8
build-type:      Simple
homepage:        http://www.yesodweb.com/book/http-conduit
extra-source-files: test/main.hs

flag network-bytestring
  default: False

library
    build-depends: base                  >= 4       && < 5
                 , bytestring            >= 0.9.1.4 && < 0.10
                 , transformers          >= 0.2     && < 0.4
                 , failure               >= 0.1
                 , resourcet             >= 0.3     && < 0.4
                 , conduit               >= 0.5     && < 0.6
                 , zlib-conduit          >= 0.5     && < 0.6
                 , blaze-builder-conduit >= 0.5     && < 0.6
                 , attoparsec-conduit    >= 0.5     && < 0.6
                 , attoparsec            >= 0.8.0.2 && < 0.11
                 , utf8-string           >= 0.3.4   && < 0.4
                 , blaze-builder         >= 0.2.1   && < 0.4
                 , http-types            >= 0.6     && < 0.7
                 , cprng-aes             >= 0.2     && < 0.3
                 , tls                   >= 0.9.3   && < 0.10
                 , tls-extra             >= 0.4.5   && < 0.5
                 , monad-control         >= 0.3     && < 0.4
                 , containers            >= 0.2
                 , certificate           >= 1.2     && < 1.3
                 , case-insensitive      >= 0.2
                 , base64-bytestring     >= 0.1     && < 0.2
                 , asn1-data             >= 0.5.1   && < 0.7
                 , data-default
                 , text
                 , transformers-base     >= 0.4     && < 0.5
                 , lifted-base           >= 0.1     && < 0.2
                 , socks                 >= 0.4     && < 0.5
                 , time
                 , cookie                >= 0.4     && < 0.5
                 , void                  >= 0.5.5   && < 0.6
                 , regex-compat
                 , mtl
                 , deepseq
    if flag(network-bytestring)
        build-depends: network               >= 2.2.1   && < 2.2.3
                     , network-bytestring    >= 0.1.3   && < 0.1.4
    else
        build-depends: network               >= 2.3     && < 2.4
    exposed-modules: Network.HTTP.Conduit
                     Network.HTTP.Conduit.Browser
                     Network.HTTP.Conduit.Internal
    other-modules:   Network.HTTP.Conduit.Parser
                     Network.HTTP.Conduit.ConnInfo
                     Network.HTTP.Conduit.Request
                     Network.HTTP.Conduit.Util
                     Network.HTTP.Conduit.Manager
                     Network.HTTP.Conduit.Chunk
                     Network.HTTP.Conduit.Response
                     Network.HTTP.Conduit.Cookies
    ghc-options:     -Wall

test-suite test
    main-is: test/main.hs
    type: exitcode-stdio-1.0
    hs-source-dirs: ., test

    ghc-options:   -Wall
    cpp-options:   -DDEBUG
    build-depends: base >= 4 && < 5
                 , HUnit
                 , hspec
                 , bytestring
                 , transformers
                 , failure
                 , conduit
                 , zlib-conduit
                 , blaze-builder-conduit
                 , attoparsec-conduit
                 , attoparsec
                 , utf8-string
                 , blaze-builder
                 , http-types
                 , cprng-aes
                 , tls
                 , tls-extra
                 , monad-control
                 , containers
                 , certificate
                 , case-insensitive
                 , base64-bytestring
                 , asn1-data
                 , data-default
                 , text
                 , transformers-base
                 , lifted-base
                 , time
                 , network
                 , wai
                 , warp >= 1.2.1
                 , socks
                 , http-types
                 , cookie
                 , regex-compat
                 , network-conduit
                 , resourcet
                 , void
                 , deepseq
                 , mtl

source-repository head
  type:     git
  location: git://github.com/snoyberg/http-conduit.git<|MERGE_RESOLUTION|>--- conflicted
+++ resolved
@@ -1,9 +1,5 @@
 name:            http-conduit
-<<<<<<< HEAD
-version:         1.4.1.10
-=======
 version:         1.5.0
->>>>>>> 77948489
 license:         BSD3
 license-file:    LICENSE
 author:          Michael Snoyman <michael@snoyman.com>
